--- conflicted
+++ resolved
@@ -525,10 +525,6 @@
 	) -> Result<Option<Arc<FinalityProofProvider<<Self::Factory as ServiceFactory>::Block>>>, error::Error> {
 		Factory::build_finality_proof_provider(client)
 	}
-<<<<<<< HEAD
-
-=======
->>>>>>> 563096ee
 }
 
 /// A struct that implement `Components` for the light client.
